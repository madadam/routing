--- conflicted
+++ resolved
@@ -37,10 +37,6 @@
 use utils;
 use authority::{Authority};
 use messages::{RoutingMessage, SignedRoutingMessage, Message, MessageType, ConnectResponse, ConnectRequest};
-<<<<<<< HEAD
-use message_header::MessageHeader;
-=======
->>>>>>> bd3087b9
 use error::{RoutingError};
 use std::thread::spawn;
 
@@ -248,11 +244,7 @@
         let encoded_routing_message = encode(&unsigned_message);
         let signature = crypto::sign::sign_detached(&encoded_routing_message, &self.id.secret_keys.0);
 
-<<<<<<< HEAD
-        Message::SignedRoutingMessage(SignedRoutingMessage {
-=======
         Message::Signed(SignedRoutingMessage {
->>>>>>> bd3087b9
             encoded_routing_message : encoded_routing_message,
             signature               : signature,
         })
@@ -271,11 +263,7 @@
         let encoded_routing_message = encode(&unsigned_message);
         let signature = crypto::sign::sign_detached(&encoded_routing_message, &self.id.secret_keys.0);
 
-<<<<<<< HEAD
-        Message::SignedRoutingMessage(SignedRoutingMessage {
-=======
         Message::Signed(SignedRoutingMessage {
->>>>>>> bd3087b9
             encoded_routing_message : encoded_routing_message,
             signature               : signature,
         })
