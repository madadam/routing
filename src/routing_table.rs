--- conflicted
+++ resolved
@@ -100,13 +100,8 @@
       return (true, None);
     }
 
-<<<<<<< HEAD
-    if RoutingTable::closer_to_target(&self.our_id, &their_info.fob.id, &self.routing_table[RoutingTable::get_group_size()].fob.id) {
+    if RoutingTable::closer_to_target(&self.our_id, &their_info.fob.id, &self.routing_table[RoutingTable::get_group_size()].fob.id)  == cmp::Ordering::Greater {
       self.push_back_then_sort(their_info);
-=======
-    if RoutingTable::closer_to_target(&self.our_id, &their_info.fob.id, &self.routing_table[RoutingTable::get_group_size()].fob.id)  == cmp::Ordering::Greater {
-      new_node_index = self.push_back_then_sort(their_info);
->>>>>>> f07de85a
       let removal_node_index = self.find_candidate_for_removal();
       if removal_node_index == (self.routing_table.len() - 1) {
         return (true, None);
