--- conflicted
+++ resolved
@@ -67,20 +67,6 @@
         // existing code and logging and error
         /// Schedules a timeout event after `duration`. Returns a token that can be used to identify
         /// the timeout event.
-<<<<<<< HEAD
-        pub fn schedule(&mut self, duration: Duration) -> u64 {
-            let token = self.next_token;
-            self.next_token = token.wrapping_add(1);
-            let &(ref mutex, ref cond_var) = &*self.detail_and_cond_var;
-            let mut detail = mutex.lock().expect("Failed to lock.");
-            detail
-                .deadlines
-                .entry(Instant::now() + duration)
-                .or_insert_with(Vec::new)
-                .push(token);
-            cond_var.notify_one();
-            token
-=======
         pub fn schedule(&self, duration: Duration) -> u64 {
             let mut inner = self.inner.borrow_mut();
 
@@ -95,7 +81,6 @@
                 error!("Timer could not be scheduled: {:?}", e);
                 0
             })
->>>>>>> 38bb9dc3
         }
 
         fn run(sender: RoutingActionSender, rx: Receiver<Detail>) {
@@ -125,12 +110,7 @@
                 }
 
                 let now = Instant::now();
-<<<<<<< HEAD
-                let expired_list = detail
-                    .deadlines
-=======
                 let expired_list = deadlines
->>>>>>> 38bb9dc3
                     .keys()
                     .take_while(|&&deadline| deadline < now)
                     .cloned()
@@ -138,40 +118,11 @@
                 for expired in expired_list {
                     // Safe to call `expect()` as we just got the key we're removing from
                     // `deadlines`.
-<<<<<<< HEAD
-                    let tokens = detail
-                        .deadlines
-                        .remove(&expired)
-                        .expect("Bug in `BTreeMap`.");
-=======
                     let tokens = deadlines.remove(&expired).expect("Bug in `BTreeMap`.");
->>>>>>> 38bb9dc3
                     for token in tokens {
                         let _ = sender.send(Action::Timeout(token));
                     }
                 }
-<<<<<<< HEAD
-
-                // If we have no deadlines pending, wait indefinitely.  Otherwise wait until the
-                // nearest deadline.
-                if detail.deadlines.is_empty() {
-                    detail = cond_var.wait(detail).expect("Failed to lock.");
-                } else {
-                    // Safe to call `expect()` as `deadlines` has at least one entry.
-                    let nearest = detail
-                        .deadlines
-                        .keys()
-                        .next()
-                        .cloned()
-                        .expect("Bug in `BTreeMap`.");
-                    let duration = nearest - now;
-                    detail = cond_var
-                        .wait_timeout(detail, duration)
-                        .expect("Failed to lock.")
-                        .0;
-                }
-=======
->>>>>>> 38bb9dc3
             }
         }
     }
