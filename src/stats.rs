--- conflicted
+++ resolved
@@ -209,12 +209,8 @@
             info!(target: "routing_stats",
                   "Stats - Hops (Request/Response) - GetNodeName: {}/{}, ExpectCloseNode: {}, \
                    SectionUpdate: {}, SectionSplit: {}, OwnSectionMerge: {}, \
-<<<<<<< HEAD
-                   OtherSectionMerge: {}, ConnectionInfo: {}/{}, CandidateApproval: {}, \
-                   NodeApproval: {}, ApprovalConfirmation: {}, Ack: {}",
-=======
-                   OtherSectionMerge: {}, RoutingTable: {}/{}, ConnectionInfo: {}/{}, Ack: {}",
->>>>>>> 5f41ad86
+                   OtherSectionMerge: {}, RoutingTable: {}/{}, ConnectionInfo: {}/{}, \
+                   CandidateApproval: {}, NodeApproval: {}, ApprovalConfirmation: {}, Ack: {}",
                   self.msg_get_node_name,
                   self.msg_get_node_name_rsp,
                   self.msg_expect_close_node,
