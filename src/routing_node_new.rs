--- conflicted
+++ resolved
@@ -115,15 +115,11 @@
 
     /// Bootstrap the node to an existing (or zero) node on the network.
     /// If a bootstrap list is provided those will be used over the beacon support from CRUST.
-<<<<<<< HEAD
-    pub fn bootstrap(&mut self,
-=======
     /// Spawns a new thread and moves a newly constructed Membrane into this thread.
     /// Routing node uses the genesis object to create a new instance of the personas to embed
     /// inside the membrane.
     //  TODO: a (two-way) channel should be passed in to control the membrane.
-    pub fn bootstrap<T: Interface + 'static>(&mut self,
->>>>>>> 7a99d77c
+    pub fn bootstrap(&mut self,
             bootstrap_list: Option<Vec<Endpoint>>,
             beacon_port: Option<u16>) -> Result<(), RoutingError>  {
         let (event_output, event_input) = mpsc::channel();
